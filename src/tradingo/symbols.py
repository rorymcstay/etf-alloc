--- conflicted
+++ resolved
@@ -144,17 +144,12 @@
                         axis=1,
                         keys=v,
                     )
-<<<<<<< HEAD
-                    columns = multidata.columns.get_level_values(1).drop_duplicates(keep="first")
-                    multidata = multidata.transpose().groupby(level=1).last().transpose()
-=======
                     columns = multidata.columns.get_level_values(1).drop_duplicates(
                         keep="first"
                     )
                     multidata = (
                         multidata.transpose().groupby(level=1).last().transpose()
                     )
->>>>>>> fe9d551c
                     return multidata[columns]
                 symbol = Symbol.parse(v, kwargs, symbol_prefix=symbol_prefix)
                 try:
