--- conflicted
+++ resolved
@@ -80,7 +80,38 @@
         result["Low"],
         result["Close"],
         result["Volume"],
-<<<<<<< HEAD
+    )
+
+
+@symbols.lib_provider(pricelib="{raw_price_lib}")
+def create_universe(
+    pricelib: Library,
+    instruments: pd.DataFrame,
+    end_date: pd.Timestamp,
+    start_date: pd.Timestamp,
+):
+    """
+    Create one arctic symbol for each OHLCV prices from yahoo finance.
+    Each symbol contains all tickers defined for the universe.
+    """
+
+    start_date = pd.Timestamp(start_date)
+    end_date = pd.Timestamp(end_date)
+
+    def get_data(symbol: str):
+        return pricelib.read(symbol, date_range=(start_date, end_date)).data
+
+    result = pd.concat(
+        ((get_data(symbol) for symbol in instruments.index.to_list())),
+        axis=1,
+        keys=instruments.index.to_list(),
+    ).reorder_levels([1, 0], axis=1)
+    return (
+        result["Open"],
+        result["High"],
+        result["Low"],
+        result["Close"],
+        result["Volume"],
     )
 
 
@@ -192,7 +223,4 @@
             result.append(df_.mul(fx_).rename(df_.name))
         converted.append(pd.concat(result, axis=1)[df.columns])
 
-    return converted
-=======
-    )
->>>>>>> 8dc2b1d1
+    return converted