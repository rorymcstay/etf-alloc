"""static instruments data accessors."""

import logging
from typing import Literal, Optional

import pandas as pd
from yfinance import Ticker

from tradingo.sampling.ig import get_ig_service
from tradingo.sampling.yf import currency_to_symbol

logger = logging.getLogger(__name__)


Provider = Literal[
    "alpha_vantage",
    "cboe",
    "fmp",
    "intrinio",
    "polygon",
    "tiingo",
    "tmx",
    "tradier",
    "yfinance",
]


def download_instruments(
    *,
    index_col: Optional[str] = None,
    html: Optional[str] = None,
    file: Optional[str] = None,
    tickers: Optional[list[str]] = None,
    epics: Optional[list[str]] = None,
):
    if file:
        return (
            pd.read_csv(
                file,
                index_col=index_col,
            ).rename_axis("Symbol"),
        )

    if html:
        return (pd.read_html(html)[0].set_index(index_col).rename_axis("Symbol"),)

    if tickers:
        return (
            (
<<<<<<< HEAD
                pd.DataFrame({t: Ticker(currency_to_symbol(t)).get_info() for t in tickers})
=======
                pd.DataFrame(
                    {t: Ticker(currency_to_symbol(t)).get_info() for t in tickers}
                )
>>>>>>> fe9d551c
                .transpose()
                .rename_axis("Symbol")
            ),
        )

    if epics:
        service = get_ig_service()

        return (
            pd.DataFrame((service.fetch_market_by_epic(e)["instrument"] for e in epics))
            .set_index("epic")
            .rename_axis("Symbol", axis=0),
        )

    raise ValueError(file)<|MERGE_RESOLUTION|>--- conflicted
+++ resolved
@@ -47,13 +47,9 @@
     if tickers:
         return (
             (
-<<<<<<< HEAD
-                pd.DataFrame({t: Ticker(currency_to_symbol(t)).get_info() for t in tickers})
-=======
                 pd.DataFrame(
                     {t: Ticker(currency_to_symbol(t)).get_info() for t in tickers}
                 )
->>>>>>> fe9d551c
                 .transpose()
                 .rename_axis("Symbol")
             ),
